--- conflicted
+++ resolved
@@ -70,7 +70,6 @@
     );
   }
 
-<<<<<<< HEAD
   if (action) {
     return (
       <Link
@@ -84,14 +83,16 @@
       >
         {icon}
         {action}
-=======
+      </Link>
+    );
+  }
+
   // Absolute links should not be using RouterLink
   if (href?.startsWith('//') || href?.includes('://')) {
     return (
       <Link className={classes.link} href={href} {...props}>
         {icon}
         <span className={classes.label}>{props.label}</span>
->>>>>>> 56e42784
       </Link>
     );
   }
